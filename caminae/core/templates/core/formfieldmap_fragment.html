{% load maps leaflet_tags geojson_tags static %}

{% leaflet_map module fitextent=False %}
<style type="text/css">
    {% if not display_wkt %}#{{ attrs.id }} { display: none; }{% endif %}
</style>

<link rel="stylesheet" href="{% static "Leaflet.draw/leaflet.draw.css" %}"></link>
<script type="text/javascript" src="{% static "Leaflet.draw/leaflet.draw.js" %}"></script>


{% if display_wkt %}<p> WKT debugging window:</p>{% endif %}
{% include "floppyforms/textarea.html" %}

<script type="text/javascript">
function {{ module }}EnableDrawing(map, drawncallback, startovercallback) {
    var drawControl = new L.Control.Draw({
        position: 'topright',
        polygon: {{ is_polygone|yesno:"true,false" }},
        rectangle: false,
        circle: false,
        marker: {{ is_point|yesno:"true,false" }},
        polyline: {{ is_linestring|yesno:"true,false" }} && {
            shapeOptions: {
                color: '#35FF00',
                opacity: 0.8,
                weight: 3
            }
        }
    });
    map.addControl(drawControl);
    map.drawControl = drawControl;

    // Delete current on first clic (start drawing)
    map.on('click', function (e) {
        // Delete current on clic if drawing
        for (var handlertype in map.drawControl.handlers) {
            if (map.drawControl.handlers[handlertype].enabled()) {
                startovercallback();
                return;
            }
        }
    });

    // Listen to all events of creation, Leaflet.Draw naming inconsistency
    var draw_types = {
        'polyline': 'poly',
        'point': 'marker',
        'polygon': 'polygon',
    };
    for (var geomtype in draw_types) {
        var draw_type = draw_types[geomtype];
        map.on('draw:' + draw_type + '-created', L.Util.bind(function (e) {
            console.log('Drawn ' + this.type);
            var drawn = e[this.type];  // Leaflet.Draw naming inconsistency
            drawncallback(drawn);
        }, {type: draw_type}));
    }
};


function {{ module }}EnablePathSnapping(map, modelname, objectsLayer) {
    var snapObserver = null;
    // Snapping is always on paths layer. But only if model is not path,
    // since snapping will then be on objects layer. 
    // Allows to save loading twice the same layer.
    if (modelname != 'path') {
        var pathsLayer = new Caminae.ObjectsLayer(null, {
            style: {weight: 2, clickable: false},
        });
        map.addLayer(pathsLayer);
        snapObserver = new Caminae.SnapObserver(map, pathsLayer);
        // Start ajax loading at last
        pathsLayer.load("{% url core:path_layer %}");
    }
    else {
        snapObserver = new Caminae.SnapObserver(map, objectsLayer);
    }
    return snapObserver;
};


function {{ module }}AddObjectsLayer(map, modelname) {
    // On creation, this should be null
    var object_pk = $('form input[name="pk"]').val() || null;

    var exclude_current_object = null;
    if (object_pk) {
        exclude_current_object = function (geojson) {
            if (geojson.properties && geojson.properties.pk)
                return geojson.properties.pk != object_pk;
        }
    }

    // Start loading all objects, readonly
    // Build URL like an animal, please don't tell my mother.
    var objectsLayer = new Caminae.ObjectsLayer(null, {
            style: {weight: 2, clickable: false},
            filter: exclude_current_object
        }),
        url = '{% url core:path_layer %}'.replace('path', modelname); // OMG, another way for JS url rewriting
    map.addLayer(objectsLayer);
    objectsLayer.load(url);
    return objectsLayer;
};

var {{ module }}layerStore = Caminae.makeGeoFieldProxy($('#{{ attrs.id }}'));

function {{ module }}Init(map, bounds) {
    map.removeControl(map.attributionControl);
    
    /*** <Map bounds and reset> ***/
    
    var initialBounds = bounds,
         objectBounds = {{ field|latlngbounds }},
         currentBounds = objectBounds || initialBounds;
    getBounds = function () {
        return currentBounds;
    };
    map.addControl(new L.Control.ResetView(getBounds));
    map.fitBounds(currentBounds);
    map.addControl(new L.Control.Scale());
    
    // Enable snapping ?
    var path_snapping = {{ path_snapping|yesno:"true,false" }},
         edit_handler = L.Handler.PolyEdit;

    if (path_snapping) {
        {{ module }}EnablePathSnapping();
        edit_handler = L.Handler.SnappedEdit;
    }

    var layerStore = Caminae.makeGeoFieldProxy($('#{{ attrs.id }}'));

    // Show other objects of same type
    var modelname = $('form input[name="model"]').val(),
        objectsLayer = {{ module }}AddObjectsLayer(map, modelname);
    
    // Enable snapping ?
    var path_snapping = {{ path_snapping|yesno:"true,false" }};
    var snapObserver = null;
    if (path_snapping) {
        snapObserver = {{ module }}EnablePathSnapping(map, modelname, objectsLayer);
    }
    
    /*** <objectLayer> ***/

    var geojson = {{ field|geojsonfeature|safe }};  // If no field, will be null.
    var objectLayer = new L.GeoJSON(geojson, {
        style: {weight: 5, opacity: 1, clickable: false},
        onEachFeature: function (feature, layer) {
            onNewLayer(layer);
        }
    });
    map.addLayer(objectLayer);
<<<<<<< HEAD

    function _edit_handler(map, layer) {
        var edit_handler = L.Handler.PolyEdit;
        if (path_snapping) {
            edit_handler = L.Handler.SnappedEdit;
            if (layer instanceof L.Marker) {
                edit_handler =  Caminae.MarkerSnapping;
            }
        }
        return new edit_handler(map, layer);
    };
=======
>>>>>>> b22c9314
    
    function onNewLayer(new_layer) {
        if (new_layer instanceof L.Marker) {
            currentBounds = map.getBounds(); // A point has no bounds, take map bounds
        }
        else {
            currentBounds = new_layer.getBounds();
        }
        new_layer.editing = _edit_handler(map, new_layer);
        new_layer.editing.enable();
        new_layer.on('edit', function (e) {
            {{ module }}layerStore.storeLayerGeomInField(e.target);
        });
        {{ module }}layerStore.storeLayerGeomInField(new_layer);
        if (snapObserver) snapObserver.add(new_layer);
    }

    /*** </objectLayer> ***/

    /*** <drawing> ***/

    {{ module }}EnableDrawing(map,
        function (drawn_layer) {
            map.addLayer(drawn_layer);
            onNewLayer(drawn_layer);
        },
        function () {
            var old_layer = {{ module }}layerStore.getLayer();
            if (old_layer) {
                map.removeLayer(old_layer);
                if (snapObserver) snapObserver.remove(old_layer);
                currentBounds = initialBounds;
                {{ module }}layerStore.storeLayerGeomInField(null);
            }
        }
    );
}
</script><|MERGE_RESOLUTION|>--- conflicted
+++ resolved
@@ -104,8 +104,6 @@
     return objectsLayer;
 };
 
-var {{ module }}layerStore = Caminae.makeGeoFieldProxy($('#{{ attrs.id }}'));
-
 function {{ module }}Init(map, bounds) {
     map.removeControl(map.attributionControl);
     
@@ -120,17 +118,6 @@
     map.addControl(new L.Control.ResetView(getBounds));
     map.fitBounds(currentBounds);
     map.addControl(new L.Control.Scale());
-    
-    // Enable snapping ?
-    var path_snapping = {{ path_snapping|yesno:"true,false" }},
-         edit_handler = L.Handler.PolyEdit;
-
-    if (path_snapping) {
-        {{ module }}EnablePathSnapping();
-        edit_handler = L.Handler.SnappedEdit;
-    }
-
-    var layerStore = Caminae.makeGeoFieldProxy($('#{{ attrs.id }}'));
 
     // Show other objects of same type
     var modelname = $('form input[name="model"]').val(),
@@ -142,7 +129,9 @@
     if (path_snapping) {
         snapObserver = {{ module }}EnablePathSnapping(map, modelname, objectsLayer);
     }
-    
+
+    var layerStore = Caminae.makeGeoFieldProxy($('#{{ attrs.id }}'));
+
     /*** <objectLayer> ***/
 
     var geojson = {{ field|geojsonfeature|safe }};  // If no field, will be null.
@@ -153,7 +142,6 @@
         }
     });
     map.addLayer(objectLayer);
-<<<<<<< HEAD
 
     function _edit_handler(map, layer) {
         var edit_handler = L.Handler.PolyEdit;
@@ -165,8 +153,6 @@
         }
         return new edit_handler(map, layer);
     };
-=======
->>>>>>> b22c9314
     
     function onNewLayer(new_layer) {
         if (new_layer instanceof L.Marker) {
@@ -178,9 +164,9 @@
         new_layer.editing = _edit_handler(map, new_layer);
         new_layer.editing.enable();
         new_layer.on('edit', function (e) {
-            {{ module }}layerStore.storeLayerGeomInField(e.target);
+            layerStore.storeLayerGeomInField(e.target);
         });
-        {{ module }}layerStore.storeLayerGeomInField(new_layer);
+        layerStore.storeLayerGeomInField(new_layer);
         if (snapObserver) snapObserver.add(new_layer);
     }
 
@@ -194,12 +180,12 @@
             onNewLayer(drawn_layer);
         },
         function () {
-            var old_layer = {{ module }}layerStore.getLayer();
+            var old_layer = layerStore.getLayer();
             if (old_layer) {
                 map.removeLayer(old_layer);
                 if (snapObserver) snapObserver.remove(old_layer);
                 currentBounds = initialBounds;
-                {{ module }}layerStore.storeLayerGeomInField(null);
+                layerStore.storeLayerGeomInField(null);
             }
         }
     );
